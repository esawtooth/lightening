# lightening

Event based AI

## Event API

Deploying the infrastructure will create an Azure Function that exposes an HTTP endpoint for queuing events.

### PUT /api/events

Include a header `X-User-ID` identifying the user on whose behalf the event was
generated. Send a JSON body describing the event:

```json
{
  "timestamp": "2023-01-01T00:00:00Z",
  "source": "sensor-1",
  "type": "movement",
  "userID": "abc123",
  "metadata": {"x": 1, "y": 2}
}
```

The function validates the data and publishes it to the Service Bus queue. The `type` field is used as the topic of the message.

## Python library

The `events` package provides a dataclass `Event` that can be used to structure events before they are sent to the API or processed downstream.

### LLMChatEvent

`LLMChatEvent` extends `Event` and expects a list of chat messages stored under
`metadata.messages`. Each message should be a mapping with at least `role` and
`content` keys. When `LLMChatEvent.to_dict()` is called, the messages are
ensured to appear under the `metadata` key.

<<<<<<< HEAD
## ChatResponder function

`ChatResponder` is an Azure Function that listens to the Service Bus queue and
uses OpenAI's chat API to generate replies to incoming `LLMChatEvent` messages.

### Configuration

The function requires the following application settings:

- `SERVICEBUS_CONNECTION` – connection string for the queue.
- `SERVICEBUS_QUEUE` – name of the queue containing chat events.
- `OPENAI_API_KEY` – API key used by the `openai` library.

### Expected event

Events must include a `metadata.messages` list of chat messages:

```json
{
  "timestamp": "2023-01-01T00:00:00Z",
  "source": "client",
  "type": "llm.chat",
  "userID": "abc123",
  "metadata": {
    "messages": [
      {"role": "user", "content": "Hello!"}
    ]
  }
}
```

### Example usage

Send a chat event via the HTTP endpoint:

```bash
curl -X PUT \
  -H "X-User-ID: abc123" \
  -H "Content-Type: application/json" \
  -d @event.json \
  https://<function-app>.azurewebsites.net/api/events
```

`ChatResponder` publishes a new event of type `llm.chat.response` containing the
assistant reply:

```json
{
  "timestamp": "2023-01-01T00:00:01Z",
  "source": "ChatResponder",
  "type": "llm.chat.response",
  "userID": "abc123",
  "metadata": {"reply": "..."}
}
```

### Deployment

1. Deploy the infrastructure with Pulumi:

   ```bash
   cd infra
   npm install
   pulumi up
   ```

2. Publish the functions to Azure:

   ```bash
   cd ../azure-function
   func azure functionapp publish event-function
   ```

Ensure `OPENAI_API_KEY` is configured on the Function App before publishing.
=======
## Function Configuration

The Azure Functions rely on several environment variables for authentication and
messaging:

- `OPENAI_API_KEY` &mdash; API key used by the `ChatResponder` function when
  calling OpenAI.
- `SERVICEBUS_CONNECTION` &mdash; connection string for the Service Bus
  namespace.
- `SERVICEBUS_QUEUE` &mdash; queue name for publishing and receiving events.

Set these values in your deployment environment or in a local `.env` file when
testing the functions locally.
>>>>>>> 4a4ab511
<|MERGE_RESOLUTION|>--- conflicted
+++ resolved
@@ -34,7 +34,6 @@
 `content` keys. When `LLMChatEvent.to_dict()` is called, the messages are
 ensured to appear under the `metadata` key.
 
-<<<<<<< HEAD
 ## ChatResponder function
 
 `ChatResponder` is an Azure Function that listens to the Service Bus queue and
@@ -109,7 +108,7 @@
    ```
 
 Ensure `OPENAI_API_KEY` is configured on the Function App before publishing.
-=======
+
 ## Function Configuration
 
 The Azure Functions rely on several environment variables for authentication and
@@ -122,5 +121,4 @@
 - `SERVICEBUS_QUEUE` &mdash; queue name for publishing and receiving events.
 
 Set these values in your deployment environment or in a local `.env` file when
-testing the functions locally.
->>>>>>> 4a4ab511
+testing the functions locally.