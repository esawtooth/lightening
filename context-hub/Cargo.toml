[package]
name = "context-hub"
version = "0.1.0"
edition = "2021"

[dependencies]
context-hub-core = { path = "./context-hub-core" }
axum = { version = "0.8", features = ["ws"] }
tokio = { version = "1", features = ["full"] }
serde = { version = "1", features = ["derive"] }
serde_json = "1"
uuid = { version = "1", features = ["v4"] }
anyhow = "1"
tokio-stream = { version = "0.1", features = ["sync"] }
futures = "0.3"
bytes = "1"

[dev-dependencies]
git2 = "0.18"
chrono = { version = "0.4", default-features = false, features = ["clock"] }
tempfile = "3"
reqwest = { version = "0.11", features = ["json", "stream"] }
tower = "0.5"
futures-util = "0.3"
bytes = "1"
<<<<<<< HEAD
criterion = "0.5"

[[bench]]
name = "search_bench"
harness = false
=======
tokio-tungstenite = "0.26"
>>>>>>> 9924b3da
<|MERGE_RESOLUTION|>--- conflicted
+++ resolved
@@ -23,12 +23,9 @@
 tower = "0.5"
 futures-util = "0.3"
 bytes = "1"
-<<<<<<< HEAD
 criterion = "0.5"
 
 [[bench]]
 name = "search_bench"
 harness = false
-=======
-tokio-tungstenite = "0.26"
->>>>>>> 9924b3da
+tokio-tungstenite = "0.26"