import os
import sys
import json
import types
import asyncio
from datetime import datetime, timedelta
sys.path.insert(0, os.path.abspath(os.path.join(os.path.dirname(__file__), "..")))
import pytest

from events import Event
from vextir_os.orchestration_drivers import SchedulerDriver


def load_scheduler_driver(monkeypatch, capture, schedules=None):
    class DummyContainer:
        def __init__(self):
            pass

        def create_item(self, item):
            capture["entity"] = item

        def query_items(self, *a, **k):
            return schedules or []

        def upsert_item(self, e):
            capture.setdefault("updated", []).append(e)

        def delete_item(self, id, partition_key=None):
            capture.setdefault("deleted", []).append((partition_key, id))

    class DummyDatabase:
        def create_container_if_not_exists(self, *a, **k):
            return DummyContainer()

    class DummyClient:
        def create_database_if_not_exists(self, *a, **k):
            return DummyDatabase()

    cosmos_mod = types.ModuleType("cosmos")
    cosmos_mod.CosmosClient = types.SimpleNamespace(from_connection_string=lambda *a, **k: DummyClient())
<<<<<<< HEAD
    cosmos_mod.PartitionKey = lambda path: {"path": path}
    monkeypatch.setitem(sys.modules, "azure.cosmos", cosmos_mod)
    monkeypatch.setattr("vextir_os.orchestration_drivers.CosmosClient", cosmos_mod.CosmosClient)
    monkeypatch.setattr("vextir_os.orchestration_drivers.PartitionKey", cosmos_mod.PartitionKey)

    cron_mod = types.ModuleType("croniter")
=======
    cosmos_mod.PartitionKey = lambda path: {'path': path}
    azure_mod.cosmos = cosmos_mod
    auth_mod = types.ModuleType('auth')
    token_map = token_map or {'Bearer good': 'u1'}

    def verify_token(header):
        if header in token_map:
            return token_map[header]
        raise Exception('bad')

    auth_mod.verify_token = verify_token
    simple_auth_mod = types.ModuleType('simple_auth')

    def get_user_id_permissive(req):
        return verify_token(req.headers.get('Authorization'))

    simple_auth_mod.get_user_id_permissive = get_user_id_permissive

    monkeypatch.setitem(sys.modules, 'azure', azure_mod)
    monkeypatch.setitem(sys.modules, 'azure.cosmos', cosmos_mod)
    monkeypatch.setitem(sys.modules, 'auth', auth_mod)
    monkeypatch.setitem(sys.modules, 'simple_auth', simple_auth_mod)

    func_mod = types.ModuleType('functions')
    class DummyResponse:
        def __init__(self, body='', status_code=200, mimetype=None):
            self.body = body
            self.status_code = status_code
            self.mimetype = mimetype
    class DummyRequest:
        pass
    func_mod.HttpResponse = DummyResponse
    func_mod.HttpRequest = DummyRequest
    azure_mod.functions = func_mod
    monkeypatch.setitem(sys.modules, 'azure.functions', func_mod)

    cron_mod = types.ModuleType('croniter')
>>>>>>> 3615db73
    cron_mod.croniter = lambda expr, start: types.SimpleNamespace(get_next=lambda typ: start + timedelta(minutes=5))
    monkeypatch.setitem(sys.modules, "croniter", cron_mod)

<<<<<<< HEAD
    return SchedulerDriver(SchedulerDriver._vextir_manifest)
=======
    spec = importlib.util.spec_from_file_location(
        'Scheduler', os.path.join(os.path.dirname(__file__), '..', 'azure-function-backup', 'Scheduler', '__init__.py')
    )
    module = importlib.util.module_from_spec(spec)
    sys.modules['Scheduler'] = module
    spec.loader.exec_module(module)
    return module
>>>>>>> 3615db73


def test_schedule_creation(monkeypatch):
    os.environ["COSMOS_CONNECTION"] = "c"
    os.environ["SCHEDULE_CONTAINER"] = "t"
    capture = {}
    driver = load_scheduler_driver(monkeypatch, capture)

    event = Event(
        timestamp=datetime.utcnow(),
        source="s",
        type="schedule.create",
        user_id="u1",
        metadata={"cron": "0 0 * * *", "event": {"type": "ping"}},
    )

    results = asyncio.run(driver.handle_event(event))
    assert results[0].type == "schedule.created"
    assert capture["entity"]["pk"] == "u1"


def test_schedule_creation_no_cosmos(monkeypatch):
    if "COSMOS_CONNECTION" in os.environ:
        del os.environ["COSMOS_CONNECTION"]
    capture = {}
    driver = load_scheduler_driver(monkeypatch, capture)

    event = Event(
        timestamp=datetime.utcnow(),
        source="s",
        type="schedule.create",
        user_id="u1",
        metadata={"cron": "* * * * *", "event": {"type": "ping"}},
    )

    results = asyncio.run(driver.handle_event(event))
    assert results[0].metadata["schedule_id"] == "unknown"


def test_trigger_publishes_event(monkeypatch):
    os.environ["COSMOS_CONNECTION"] = "c"
    os.environ["SCHEDULE_CONTAINER"] = "t"

    event_template = {
        "type": "t",
        "metadata": {},
    }
    schedules = [
        {
            "pk": "u1",
            "id": "1",
            "event_template": event_template,
            "next_trigger": (datetime.utcnow() - timedelta(minutes=1)).isoformat(),
            "cron": "",
            "enabled": True,
        }
    ]
    capture = {}
    driver = load_scheduler_driver(monkeypatch, capture, schedules)

    trigger_event = Event(
        timestamp=datetime.utcnow(),
        source="system",
        type="schedule.trigger",
        user_id="system",
        metadata={},
    )

<<<<<<< HEAD
    results = asyncio.run(driver.handle_event(trigger_event))
    assert results[0].type == "t"
    assert capture["updated"][0]["pk"] == "u1"
=======
    spec = importlib.util.spec_from_file_location(
        'ScheduleWorker', os.path.join(os.path.dirname(__file__), '..', 'azure-function-backup', 'ScheduleWorker', '__init__.py')
    )
    module = importlib.util.module_from_spec(spec)
    sys.modules['ScheduleWorker'] = module
    spec.loader.exec_module(module)
    return module


def test_worker_publishes_event(monkeypatch):
    os.environ['COSMOS_CONNECTION'] = 'c'
    os.environ['SCHEDULE_CONTAINER'] = 't'
    os.environ['SERVICEBUS_CONNECTION'] = 'sb'
    os.environ['SERVICEBUS_QUEUE'] = 'q'

    event = {'timestamp': datetime.utcnow().isoformat(), 'source': 's', 'type': 't', 'userID': 'u1', 'metadata': {}}
    schedules = [{
        'pk': 'u1',
        'id': '1',
        'event': json.dumps(event),
        'runAt': (datetime.utcnow() - timedelta(minutes=1)).isoformat(),
        'cron': ''
    }]
    sent = {}
    mod = load_worker(monkeypatch, schedules, sent)
    mod.main(None)
    assert sent['messages'][0]['type'] == 't'
    assert ('u1', '1') in sent['deleted']
>>>>>>> 3615db73
<|MERGE_RESOLUTION|>--- conflicted
+++ resolved
@@ -38,66 +38,17 @@
 
     cosmos_mod = types.ModuleType("cosmos")
     cosmos_mod.CosmosClient = types.SimpleNamespace(from_connection_string=lambda *a, **k: DummyClient())
-<<<<<<< HEAD
     cosmos_mod.PartitionKey = lambda path: {"path": path}
     monkeypatch.setitem(sys.modules, "azure.cosmos", cosmos_mod)
     monkeypatch.setattr("vextir_os.orchestration_drivers.CosmosClient", cosmos_mod.CosmosClient)
     monkeypatch.setattr("vextir_os.orchestration_drivers.PartitionKey", cosmos_mod.PartitionKey)
 
     cron_mod = types.ModuleType("croniter")
-=======
-    cosmos_mod.PartitionKey = lambda path: {'path': path}
-    azure_mod.cosmos = cosmos_mod
-    auth_mod = types.ModuleType('auth')
-    token_map = token_map or {'Bearer good': 'u1'}
-
-    def verify_token(header):
-        if header in token_map:
-            return token_map[header]
-        raise Exception('bad')
-
-    auth_mod.verify_token = verify_token
-    simple_auth_mod = types.ModuleType('simple_auth')
-
-    def get_user_id_permissive(req):
-        return verify_token(req.headers.get('Authorization'))
-
-    simple_auth_mod.get_user_id_permissive = get_user_id_permissive
-
-    monkeypatch.setitem(sys.modules, 'azure', azure_mod)
-    monkeypatch.setitem(sys.modules, 'azure.cosmos', cosmos_mod)
-    monkeypatch.setitem(sys.modules, 'auth', auth_mod)
-    monkeypatch.setitem(sys.modules, 'simple_auth', simple_auth_mod)
-
-    func_mod = types.ModuleType('functions')
-    class DummyResponse:
-        def __init__(self, body='', status_code=200, mimetype=None):
-            self.body = body
-            self.status_code = status_code
-            self.mimetype = mimetype
-    class DummyRequest:
-        pass
-    func_mod.HttpResponse = DummyResponse
-    func_mod.HttpRequest = DummyRequest
-    azure_mod.functions = func_mod
-    monkeypatch.setitem(sys.modules, 'azure.functions', func_mod)
-
-    cron_mod = types.ModuleType('croniter')
->>>>>>> 3615db73
     cron_mod.croniter = lambda expr, start: types.SimpleNamespace(get_next=lambda typ: start + timedelta(minutes=5))
     monkeypatch.setitem(sys.modules, "croniter", cron_mod)
 
-<<<<<<< HEAD
     return SchedulerDriver(SchedulerDriver._vextir_manifest)
-=======
-    spec = importlib.util.spec_from_file_location(
-        'Scheduler', os.path.join(os.path.dirname(__file__), '..', 'azure-function-backup', 'Scheduler', '__init__.py')
-    )
-    module = importlib.util.module_from_spec(spec)
-    sys.modules['Scheduler'] = module
-    spec.loader.exec_module(module)
-    return module
->>>>>>> 3615db73
+
 
 
 def test_schedule_creation(monkeypatch):
@@ -165,38 +116,6 @@
         user_id="system",
         metadata={},
     )
-
-<<<<<<< HEAD
     results = asyncio.run(driver.handle_event(trigger_event))
     assert results[0].type == "t"
-    assert capture["updated"][0]["pk"] == "u1"
-=======
-    spec = importlib.util.spec_from_file_location(
-        'ScheduleWorker', os.path.join(os.path.dirname(__file__), '..', 'azure-function-backup', 'ScheduleWorker', '__init__.py')
-    )
-    module = importlib.util.module_from_spec(spec)
-    sys.modules['ScheduleWorker'] = module
-    spec.loader.exec_module(module)
-    return module
-
-
-def test_worker_publishes_event(monkeypatch):
-    os.environ['COSMOS_CONNECTION'] = 'c'
-    os.environ['SCHEDULE_CONTAINER'] = 't'
-    os.environ['SERVICEBUS_CONNECTION'] = 'sb'
-    os.environ['SERVICEBUS_QUEUE'] = 'q'
-
-    event = {'timestamp': datetime.utcnow().isoformat(), 'source': 's', 'type': 't', 'userID': 'u1', 'metadata': {}}
-    schedules = [{
-        'pk': 'u1',
-        'id': '1',
-        'event': json.dumps(event),
-        'runAt': (datetime.utcnow() - timedelta(minutes=1)).isoformat(),
-        'cron': ''
-    }]
-    sent = {}
-    mod = load_worker(monkeypatch, schedules, sent)
-    mod.main(None)
-    assert sent['messages'][0]['type'] == 't'
-    assert ('u1', '1') in sent['deleted']
->>>>>>> 3615db73
+    assert capture["updated"][0]["pk"] == "u1"