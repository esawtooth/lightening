--- conflicted
+++ resolved
@@ -21,22 +21,11 @@
         working-directory: infra
         env:
           PULUMI_ACCESS_TOKEN: ${{ secrets.PULUMI_ACCESS_TOKEN }}
-<<<<<<< HEAD
       - name: Configure JWT signing key
         run: pulumi config set jwtSigningKey "$JWT_SIGNING_KEY" --secret
         working-directory: infra
         env:
           JWT_SIGNING_KEY: ${{ secrets.JWT_SIGNING_KEY }}
-          PULUMI_ACCESS_TOKEN: ${{ secrets.PULUMI_ACCESS_TOKEN }}
-      - name: Ensure dev stack exists
-        run: pulumi stack select dev --create --non-interactive
-=======
-      - name: Configure OpenAI key
-        run: pulumi config set openaiApiKey "$OPENAI_API_KEY" --secret
->>>>>>> ffcd8b3d
-        working-directory: infra
-        env:
-          OPENAI_API_KEY: ${{ secrets.OPENAI_API_KEY }}
           PULUMI_ACCESS_TOKEN: ${{ secrets.PULUMI_ACCESS_TOKEN }}
       - uses: pulumi/actions@v3
         with:
@@ -48,4 +37,5 @@
           ARM_CLIENT_ID: ${{ secrets.ARM_CLIENT_ID }}
           ARM_CLIENT_SECRET: ${{ secrets.ARM_CLIENT_SECRET }}
           ARM_TENANT_ID: ${{ secrets.ARM_TENANT_ID }}
-          ARM_SUBSCRIPTION_ID: ${{ secrets.ARM_SUBSCRIPTION_ID }}+          ARM_SUBSCRIPTION_ID: ${{ secrets.ARM_SUBSCRIPTION_ID }}
+          OPENAI_API_KEY: ${{ secrets.OPENAI_API_KEY }}